--- conflicted
+++ resolved
@@ -1,34 +1,26 @@
 # Azure Fabric Capacity Automation - Deployment Guide
+# Azure Fabric Capacity Automation - Deployment Guide
 
 This guide outlines the steps to automate the deployment of the Azure Fabric Capacity Automation solution.
+This guide outlines the steps to automate the deployment of the Azure Fabric Capacity Automation solution.
 
 ## Prerequisites
 
+Before deploying the solution, ensure you have:
 Before deploying the solution, ensure you have:
 
 1. PowerShell 7.0 or later
 2. Azure PowerShell modules installed (`Az` and `Az.Automation`)
 3. Sufficient permissions in your Azure subscription to:
    - Create or modify resource groups
-<<<<<<< HEAD
    - Modify Azure Automation accounts
    - Assign RBAC roles
 4. **REQUIRED EXISTING RESOURCES**: 
    - An existing Microsoft Fabric capacity
    - An existing Azure Automation account
-=======
-   - Create Azure Automation accounts
-   - Create managed identities
-   - Assign RBAC roles
-4. A Microsoft Fabric capacity that you want to automate
-5. **IMPORTANT:** The ARM template deployment requires:
-   - An existing Microsoft Fabric capacity (the template does not create one)
-   - An existing Azure Automation account (the template does not create one)
->>>>>>> d0d06787
 
 > **IMPORTANT:** If you need to create the Automation account or Fabric capacity, they must be created in the same resource group where you plan to deploy this solution. Resources in different resource groups may cause permission issues and prevent the automation from functioning properly.
 
-<<<<<<< HEAD
 ## Azure Portal Deployment Sections
 
 When deploying through the Azure Portal, you'll encounter the following sections:
@@ -55,6 +47,16 @@
 ### Option 1: ARM Template Deployment
 
 The simplest way to deploy the solution is through the ARM template:
+You can deploy this solution using several methods:
+
+1. Azure Resource Manager (ARM) template
+2. PowerShell script
+3. Azure DevOps pipeline
+4. GitHub Actions
+
+### Option 1: ARM Template Deployment
+
+The simplest way to deploy the solution is through the ARM template:
 
 ```powershell
 # Clone the repository if you haven't already
@@ -71,6 +73,8 @@
 $automationAccountName = "your-existing-automation-account"
 $fabricCapacityResourceId = "/subscriptions/your-subscription-id/resourceGroups/your-resource-group/providers/Microsoft.Fabric/capacities/your-existing-capacity"
 
+# Create resource group if it doesn't exist
+New-AzResourceGroup -Name $resourceGroupName -Location $location -Force
 # Create resource group if it doesn't exist
 New-AzResourceGroup -Name $resourceGroupName -Location $location -Force
 
@@ -90,6 +94,7 @@
 ### Option 2: PowerShell Script Deployment
 
 For more control over the deployment process, use the PowerShell script:
+For more control over the deployment process, use the PowerShell script:
 
 ```powershell
 # Clone the repository if you haven't already
@@ -99,75 +104,14 @@
 # Connect to your Azure account
 Connect-AzAccount
 
-=======
-You can deploy this solution using several methods:
-
-1. Azure Resource Manager (ARM) template
-2. PowerShell script
-3. Azure DevOps pipeline
-4. GitHub Actions
-
-### Option 1: ARM Template Deployment
-
-The simplest way to deploy the solution is through the ARM template:
-
-```powershell
-# Clone the repository if you haven't already
-git clone https://github.com/your-org/azure-fabric-automation.git
-cd azure-fabric-automation
-
-# Connect to your Azure account
-Connect-AzAccount
-
-# Set variables
-$subscriptionId = "your-subscription-id"
-$resourceGroupName = "your-resource-group"
-$location = "eastus"  # Change as needed
-$automationAccountName = "fabricautomation"
-$fabricCapacityResourceId = "/subscriptions/your-subscription-id/resourceGroups/your-resource-group/providers/Microsoft.Fabric/capacities/your-capacity-name"
-
-# Create resource group if it doesn't exist
-New-AzResourceGroup -Name $resourceGroupName -Location $location -Force
-
-# Deploy the ARM template
-New-AzResourceGroupDeployment `
-  -ResourceGroupName $resourceGroupName `
-  -TemplateFile ".\arm-templates\azuredeploy-combined.json" `
-  -automationAccountName $automationAccountName `
-  -location $location `
-  -fabricCapacityResourceId $fabricCapacityResourceId
-```
-
-After deployment, the `checkRoleAssignment` script will verify and manage the role assignments necessary for the solution to operate. The deployment template has been updated to include a dependency on this script, ensuring proper role assignment sequence. You'll need to wait 5-10 minutes for the RBAC permissions to propagate before using the runbooks.
-
-### Option 2: PowerShell Script Deployment
-
-For more control over the deployment process, use the PowerShell script:
-
-```powershell
-# Clone the repository if you haven't already
-git clone https://github.com/your-org/azure-fabric-automation.git
-cd azure-fabric-automation
-
-# Connect to your Azure account
-Connect-AzAccount
-
->>>>>>> d0d06787
 # Run the deployment script
 .\Deploy-FabricAutomation.ps1 `
   -SubscriptionId "your-subscription-id" `
   -ResourceGroupName "your-resource-group" `
   -Location "eastus" `  # Change as needed
-<<<<<<< HEAD
   -AutomationAccountName "your-existing-automation-account" `
   -FabricCapacityResourceId "/subscriptions/your-subscription-id/resourceGroups/your-resource-group/providers/Microsoft.Fabric/capacities/your-existing-capacity" `
   -CreateScheduledOperation $true
-=======
-  -AutomationAccountName "fabricautomation" `
-  -FabricCapacityResourceId "/subscriptions/your-subscription-id/resourceGroups/your-resource-group/providers/Microsoft.Fabric/capacities/your-capacity-name" `
-  -CreateScheduledOperation $true `
-  -ManagedIdentityClientId "client-id-of-existing-identity"  # Optional, creates new identity if not specified
->>>>>>> d0d06787
 ```
 
 ### Option 3: Azure DevOps Pipeline
@@ -176,16 +120,23 @@
 
 1. Import the repository into your Azure DevOps project
 2. Create a new pipeline using the provided YAML template:
+For CI/CD deployments, you can use Azure DevOps:
+
+1. Import the repository into your Azure DevOps project
+2. Create a new pipeline using the provided YAML template:
 
 ```yaml
+# azure-pipeline.yml
 # azure-pipeline.yml
 trigger:
   - main
+  - main
 
 pool:
   vmImage: 'windows-latest'
 
 steps:
+- task: AzurePowerShell@5
 - task: AzurePowerShell@5
   inputs:
     azureSubscription: 'your-service-connection'
@@ -195,23 +146,19 @@
       -SubscriptionId "your-subscription-id"
       -ResourceGroupName "your-resource-group"
       -Location "eastus"
-<<<<<<< HEAD
       -AutomationAccountName "your-existing-automation-account"
       -FabricCapacityResourceId "/subscriptions/your-subscription-id/resourceGroups/your-resource-group/providers/Microsoft.Fabric/capacities/your-existing-capacity"
       -CreateScheduledOperation $true
       -CreateNewAutomationAccount $false
       -CreateNewFabricCapacity $false
-=======
-      -AutomationAccountName "fabricautomation"
-      -FabricCapacityResourceId "/subscriptions/your-subscription-id/resourceGroups/your-resource-group/providers/Microsoft.Fabric/capacities/your-capacity-name"
-      -CreateScheduledOperation $true
->>>>>>> d0d06787
     azurePowerShellVersion: 'LatestVersion'
     pwsh: true
 ```
+```
 
 ### Option 4: GitHub Actions
 
+You can also deploy using GitHub Actions:
 You can also deploy using GitHub Actions:
 
 1. Fork the repository
@@ -219,15 +166,12 @@
    - `AZURE_CREDENTIALS`: JSON output from `az ad sp create-for-rbac`
    - `SUBSCRIPTION_ID`: Your Azure subscription ID
    - `RESOURCE_GROUP`: Target resource group name
-<<<<<<< HEAD
    - `FABRIC_CAPACITY_ID`: Resource ID of your existing Fabric capacity
    - `AUTOMATION_ACCOUNT_NAME`: Name of your existing Automation account
-=======
-   - `FABRIC_CAPACITY_ID`: Resource ID of your Fabric capacity
->>>>>>> d0d06787
 3. The provided workflow file will handle the deployment:
 
 ```yaml
+# .github/workflows/deploy.yml
 # .github/workflows/deploy.yml
 name: Deploy Fabric Automation
 
@@ -253,17 +197,11 @@
           -SubscriptionId "${{ secrets.SUBSCRIPTION_ID }}" `
           -ResourceGroupName "${{ secrets.RESOURCE_GROUP }}" `
           -Location "eastus" `
-<<<<<<< HEAD
           -AutomationAccountName "${{ secrets.AUTOMATION_ACCOUNT_NAME }}" `
           -FabricCapacityResourceId "${{ secrets.FABRIC_CAPACITY_ID }}" `
           -CreateScheduledOperation $true `
           -CreateNewAutomationAccount $false `
           -CreateNewFabricCapacity $false
-=======
-          -AutomationAccountName "fabricautomation" `
-          -FabricCapacityResourceId "${{ secrets.FABRIC_CAPACITY_ID }}" `
-          -CreateScheduledOperation $true
->>>>>>> d0d06787
 ```
 
 ## Post-Deployment Steps
@@ -280,11 +218,7 @@
 
 ## Role Assignment
 
-<<<<<<< HEAD
 The solution includes a `checkRoleAssignment` script that will:
-=======
-The solution now includes a `checkRoleAssignment` script that will:
->>>>>>> d0d06787
 
 1. Verify if the necessary role assignments exist for the managed identity
 2. Add any missing role assignments required for the automation to function
@@ -293,7 +227,6 @@
 
 This improvement ensures that the deployment automatically handles the permissions required for the solution to operate correctly.
 
-<<<<<<< HEAD
 The `checkRoleAssignment` script is a deployment script resource in the ARM template that runs during deployment to:
 - Connect to Azure using the managed identity
 - Check if the specified managed identity exists in the resource group
@@ -351,54 +284,6 @@
 5. Configure the schedule parameters
 6. Review and create the deployment
 
-=======
-## Advanced Configuration
-
-### Customizing Schedules
-
-You can modify the schedules created by the deployment:
-
-```powershell
-# Example: Change the start and stop times
-.\Schedule-FabricCapacity.ps1 `
-  -SubscriptionId "your-subscription-id" `
-  -ResourceGroupName "your-resource-group" `
-  -AutomationAccountName "fabricautomation" `
-  -FabricCapacityResourceId "/subscriptions/your-subscription-id/resourceGroups/your-resource-group/providers/Microsoft.Fabric/capacities/your-capacity-name" `
-  -StartTime "08:00" `  # 8:00 AM
-  -StopTime "20:00"     # 8:00 PM
-```
-
-### Customizing Scaling Pattern
-
-You can set up a custom scaling pattern:
-
-```powershell
-# Example: Scale up for a longer period
-.\Schedule-FabricCapacityPattern.ps1 `
-  -SubscriptionId "your-subscription-id" `
-  -ResourceGroupName "your-resource-group" `
-  -AutomationAccountName "fabricautomation" `
-  -FabricCapacityResourceId "/subscriptions/your-subscription-id/resourceGroups/your-resource-group/providers/Microsoft.Fabric/capacities/your-capacity-name" `
-  -StartTime "06:00" `                # 6:00 AM
-  -HighScaleSkuName "F64" `           # Scale to F64
-  -HighScaleDurationMinutes 60 `      # Keep at F64 for 60 minutes
-  -LowScaleSkuName "F4" `             # Then scale to F4
-  -StopTime "18:00" `                 # 6:00 PM
-  -RunDaysOfWeek "Monday,Tuesday,Wednesday,Thursday,Friday"  # Weekdays only
-```
-
-## Azure Marketplace Deployment
-
-This solution is also available through the Azure Marketplace for simplified deployment:
-
-1. Search for "Fabric Capacity Automation" in the Azure Marketplace
-2. Click "Create" or "Get It Now"
-3. Follow the guided deployment experience
-4. Configure the parameters as needed
-5. Review and create the deployment
-
->>>>>>> d0d06787
 ## Troubleshooting
 
 If you encounter issues during deployment:
@@ -409,9 +294,6 @@
 4. Allow sufficient time for RBAC permissions to propagate (5-10 minutes)
 5. Verify that the Fabric capacity resource ID is correct
 6. Review the output from the `checkRoleAssignment` script to verify role assignment status
-<<<<<<< HEAD
 7. Ensure that both the Automation account and Fabric capacity exist before deployment
-=======
->>>>>>> d0d06787
 
 For additional assistance, please open an issue in the GitHub repository. 